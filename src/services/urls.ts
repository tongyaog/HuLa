import { URLEnum } from '@/enums'

const { VITE_SERVICE_URL } = import.meta.env
const prefix = VITE_SERVICE_URL

export default {
  // 用户相关
  searchUsers: `${prefix + URLEnum.USER}/search/users`, // 好友中搜索用户 @author mint
  getBadgeList: `${prefix + URLEnum.USER}/badges`, // 获取徽章列表
  getMemberStatistic: `${prefix + URLEnum.CHAT}/member/statistic`,
  getUserInfoBatch: `${prefix + URLEnum.USER}/summary/userInfo/batch`,
  getBadgesBatch: `${prefix + URLEnum.USER}/badges/batch`,
  getAllUserBaseInfo: `${prefix + URLEnum.ROOM}/group/member/list`, // 房间内的所有群成员列表-@专用
  getMsgList: `${prefix + URLEnum.CHAT}/msg/page`,
  sendMsg: `${prefix + URLEnum.CHAT}/msg`,
  getUserInfoDetail: `${prefix + URLEnum.USER}/userInfo`, // 获取用户信息详情
  modifyUserName: `${prefix + URLEnum.USER}/name`, // 修改用户名
  setUserBadge: `${prefix + URLEnum.USER}/badge`, // 设置用户徽章
  markMsg: `${prefix + URLEnum.CHAT}/msg/mark`, // 消息标记
  blockUser: `${prefix + URLEnum.USER}/black`, // 拉黑用户
  recallMsg: `${prefix + URLEnum.CHAT}/msg/recall`, // 撤回消息
  fileUpload: `${prefix + URLEnum.OSS}/upload/url`, // 文件上传
  addEmoji: `${prefix + URLEnum.USER}/emoji`, // 增加表情
  deleteEmoji: `${prefix + URLEnum.USER}/emoji`, // 删除表情
  getEmoji: `${prefix + URLEnum.USER}/emoji/list`, // 查询表情包
  uploadAvatar: `${prefix + URLEnum.USER}/avatar`, // 上传头像
  getAllUserState: `${prefix + URLEnum.USER}/state/list`, // 获取所有用户状态
  changeUserState: `${prefix + URLEnum.USER}/state/changeState`, // 用户状态改变

  // -------------- 好友相关 ---------------
  getContactList: `${prefix + URLEnum.USER}/friend/page`, // 联系人列表
  requestFriendList: `${prefix + URLEnum.USER}/friend/apply/page`, // 好友申请列表
  sendAddFriendRequest: `${prefix + URLEnum.USER}/friend/apply`, // 申请好友
  deleteFriend: `${prefix + URLEnum.USER}/friend`, // 删除好友
  newFriendCount: `${prefix + URLEnum.USER}/friend/apply/unread`, // 申请未读数

  // -------------- 聊天室相关 ---------------
  getSessionList: `${prefix + URLEnum.CHAT}/contact/page`, // 会话列表
  getMsgReadList: `${prefix + URLEnum.CHAT}/msg/read/page`, // 消息的已读未读列表
  getMsgReadCount: `${prefix + URLEnum.CHAT}/msg/read`, // 消息已读未读数
<<<<<<< HEAD
  searchGroups: `${prefix + URLEnum.ROOM}/group/search`, // 搜索群组  @author mint
=======
  sessionDetail: `${prefix + URLEnum.CHAT}/contact/detail`, // 会话详情
  sessionDetailWithFriends: `${prefix + URLEnum.CHAT}/contact/detail/friend`, // 会话详情(联系人列表发消息用)
  setSessionTop: `${prefix + URLEnum.CHAT}/setTop`, // 设置会话置顶
  deleteSession: `${prefix + URLEnum.CHAT}/hide`, // 删除会话

  // -------------- 群聊相关 ---------------
>>>>>>> d1f831df
  createGroup: `${prefix + URLEnum.ROOM}/group`, // 新增群组
  getGroupUserList: `${prefix + URLEnum.ROOM}/group/member/page`, // 群成员列表
  inviteGroupMember: `${prefix + URLEnum.ROOM}/group/member`, // 邀请群成员 和 移出群成员(post 和 delete)
  exitGroup: `${prefix + URLEnum.ROOM}/group/member/exit`, // 退群
  addAdmin: `${prefix + URLEnum.ROOM}/group/admin`, // 添加管理员
  revokeAdmin: `${prefix + URLEnum.ROOM}/group/admin`, // 删除管理员
  groupDetail: `${prefix + URLEnum.ROOM}/group`, // 群组详情
  groupList: `${prefix + URLEnum.ROOM}/group/list`, // 群聊列表
  updateRoomInfo: `${prefix + URLEnum.ROOM}/updateRoomInfo`, // 修改群信息

  // token相关
  // 注册
  register: `${prefix + URLEnum.TOKEN}/register`,
  // 登录
  login: `${prefix + URLEnum.TOKEN}/login`,
  // 续签
  refreshToken: `${prefix + URLEnum.TOKEN}/refreshToken`,
  // 移动端登录
  mobileLogin: `${prefix + URLEnum.TOKEN}/mobileLogin`,
  // 退出登录
  logout: `${prefix + URLEnum.TOKEN}/logout`,
  // 检查token是否有效
  checkToken: `${prefix + URLEnum.TOKEN}/check`,
  // 下线
  offline: `${prefix + URLEnum.TOKEN}/offline`
}<|MERGE_RESOLUTION|>--- conflicted
+++ resolved
@@ -38,16 +38,12 @@
   getSessionList: `${prefix + URLEnum.CHAT}/contact/page`, // 会话列表
   getMsgReadList: `${prefix + URLEnum.CHAT}/msg/read/page`, // 消息的已读未读列表
   getMsgReadCount: `${prefix + URLEnum.CHAT}/msg/read`, // 消息已读未读数
-<<<<<<< HEAD
-  searchGroups: `${prefix + URLEnum.ROOM}/group/search`, // 搜索群组  @author mint
-=======
   sessionDetail: `${prefix + URLEnum.CHAT}/contact/detail`, // 会话详情
   sessionDetailWithFriends: `${prefix + URLEnum.CHAT}/contact/detail/friend`, // 会话详情(联系人列表发消息用)
   setSessionTop: `${prefix + URLEnum.CHAT}/setTop`, // 设置会话置顶
   deleteSession: `${prefix + URLEnum.CHAT}/hide`, // 删除会话
 
   // -------------- 群聊相关 ---------------
->>>>>>> d1f831df
   createGroup: `${prefix + URLEnum.ROOM}/group`, // 新增群组
   getGroupUserList: `${prefix + URLEnum.ROOM}/group/member/page`, // 群成员列表
   inviteGroupMember: `${prefix + URLEnum.ROOM}/group/member`, // 邀请群成员 和 移出群成员(post 和 delete)
