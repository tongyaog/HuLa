--- conflicted
+++ resolved
@@ -202,110 +202,6 @@
   fileInput.value?.click()
 }
 
-<<<<<<< HEAD
-const handleFileChange = (e: Event) => {
-  const file = (e.target as HTMLInputElement).files?.[0]
-  if (file) {
-    // 添加文件大小限制检查 (10240KB = 10MB =  10240 * 1024 bytes)
-    if (file.size > 10240 * 1024) {
-      window.$message.error('图片大小不能超过10MB')
-      if (fileInput.value) {
-        fileInput.value.value = ''
-      }
-      return
-    }
-
-    // 先设置图片URL，等待图片加载完成后再显示裁剪窗口
-    const allowedTypes = ['image/jpeg', 'image/png', 'image/webp']
-    if (!allowedTypes.includes(file.type)) {
-      window.$message.error('只支持 JPG、PNG、WebP 格式的图片')
-      if (fileInput.value) {
-        fileInput.value.value = ''
-      }
-      return
-    }
-
-    const img = new Image()
-    const url = URL.createObjectURL(file)
-
-    img.onload = () => {
-      localImageUrl.value = url
-
-      nextTick(() => {
-        showCropper.value = true
-      })
-    }
-
-    img.onerror = () => {
-      window.$message.error('图片加载失败')
-      URL.revokeObjectURL(url)
-    }
-
-    img.src = url
-  }
-}
-
-const handleCrop = async (cropBlob: Blob) => {
-  try {
-    const fileName = `avatar_${Date.now()}.png`
-    const file = new File([cropBlob], fileName, { type: 'image/png' })
-
-    // 1. 获取上传URL
-    const { uploadUrl, downloadUrl } = await apis.getUploadUrl({
-      fileName: fileName,
-      scene: UploadSceneEnum.AVATAR
-    })
-
-    // 2. 上传文件
-    const response = await fetch(uploadUrl, {
-      method: 'PUT',
-      headers: { 'Content-Type': 'application/octet-stream' },
-      body: file,
-      duplex: 'half'
-    } as RequestInit)
-
-    if (!response.ok) {
-      throw new Error('文件上传失败')
-    }
-
-    // 3. 调用更新头像接口
-    await apis.uploadAvatar({ avatar: downloadUrl })
-
-    // 更新编辑信息
-    editInfo.value.content.avatar = downloadUrl
-    // 更新用户信息
-    userStore.userInfo.avatar = downloadUrl
-    // 更新头像更新时间
-    userStore.userInfo.avatarUpdateTime = Date.now()
-    // 更新登录历史记录
-    loginHistoriesStore.loginHistories.filter((item) => item.uid === userStore.userInfo.uid)[0].avatar = downloadUrl
-    // 更新缓存里面的用户信息
-    updateCurrentUserCache('avatar', downloadUrl)
-    window.$message.success('头像更新成功')
-
-    // 清理资源
-    if (localImageUrl.value) {
-      URL.revokeObjectURL(localImageUrl.value)
-    }
-    localImageUrl.value = ''
-    if (fileInput.value) {
-      fileInput.value.value = ''
-    }
-
-    // 结束加载状态
-    cropperRef.value?.finishLoading()
-    // 关闭裁剪窗口
-    showCropper.value = false
-  } catch (error) {
-    console.error('上传头像失败:', error)
-    window.$message.error('上传头像失败')
-    // 发生错误时也需要结束加载状态
-    cropperRef.value?.finishLoading()
-  }
-}
-
-=======
->>>>>>> 504dcb4a
 const openEditInfo = () => {
   editInfo.value.show = true
   editInfo.value.content = userStore.userInfo
